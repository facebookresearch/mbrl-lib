# Copyright (c) Facebook, Inc. and its affiliates. All Rights Reserved.
#
# This source code is licensed under the MIT license found in the
# LICENSE file in the root directory of this source tree.
import pathlib
import warnings
from typing import List, Optional, Sequence, Sized, Tuple, Union

import numpy as np

from mbrl.types import TransitionBatch


def _consolidate_batches(batches: Sequence[TransitionBatch]) -> TransitionBatch:
    len_batches = len(batches)
    b0 = batches[0]
    obs = np.empty((len_batches,) + b0.obs.shape, dtype=b0.obs.dtype)
    act = np.empty((len_batches,) + b0.act.shape, dtype=b0.act.dtype)
    next_obs = np.empty((len_batches,) + b0.obs.shape, dtype=b0.obs.dtype)
    rewards = np.empty((len_batches,) + b0.rewards.shape, dtype=np.float32)
    dones = np.empty((len_batches,) + b0.dones.shape, dtype=bool)
    for i, b in enumerate(batches):
        obs[i] = b.obs
        act[i] = b.act
        next_obs[i] = b.next_obs
        rewards[i] = b.rewards
        dones[i] = b.dones
    return TransitionBatch(obs, act, next_obs, rewards, dones)


class TransitionIterator:
    """An iterator for batches of transitions.

    The iterator can be used doing:

    .. code-block:: python

       for batch in batch_iterator:
           do_something_with_batch()

    Rather than be constructed directly, the preferred way to use objects of this class
    is for the user to obtain them from :class:`ReplayBuffer`.

    Args:
        transitions (:class:`TransitionBatch`): the transition data used to built
            the iterator.
        batch_size (int): the batch size to use when iterating over the stored data.
        shuffle_each_epoch (bool): if ``True`` the iteration order is shuffled everytime a
            loop over the data is completed. Defaults to ``False``.
        rng (np.random.Generator, optional): a random number generator when sampling
            batches. If None (default value), a new default generator will be used.
    """

    def __init__(
        self,
        transitions: TransitionBatch,
        batch_size: int,
        shuffle_each_epoch: bool = False,
        rng: Optional[np.random.Generator] = None,
    ):
        self.transitions = transitions
        self.num_stored = len(transitions)
        self._order: np.ndarray = np.arange(self.num_stored)
        self.batch_size = batch_size
        self._current_batch = 0
        self._shuffle_each_epoch = shuffle_each_epoch
        self._rng = rng if rng is not None else np.random.default_rng()

    def _get_indices_next_batch(self) -> Sized:
        start_idx = self._current_batch * self.batch_size
        if start_idx >= self.num_stored:
            raise StopIteration
        end_idx = min((self._current_batch + 1) * self.batch_size, self.num_stored)
        order_indices = range(start_idx, end_idx)
        indices = self._order[order_indices]
        self._current_batch += 1
        return indices

    def __iter__(self):
        self._current_batch = 0
        if self._shuffle_each_epoch:
            self._order = self._rng.permutation(self.num_stored)
        return self

    def __next__(self):
        return self[self._get_indices_next_batch()]

    def ensemble_size(self):
        return 0

    def __len__(self):
        return (self.num_stored - 1) // self.batch_size + 1

    def __getitem__(self, item):
        return self.transitions[item]


class BootstrapIterator(TransitionIterator):
    """A transition iterator that can be used to train ensemble of bootstrapped models.

    When iterating, this iterator samples from a different set of indices for each model in the
    ensemble, essentially assigning a different dataset to each model. Each batch is of
    shape (ensemble_size x batch_size x obs_size) -- likewise for actions, rewards, dones.

    Args:
        transitions (:class:`TransitionBatch`): the transition data used to built
            the iterator.
        batch_size (int): the batch size to use when iterating over the stored data.
        ensemble_size (int): the number of models in the ensemble.
        shuffle_each_epoch (bool): if ``True`` the iteration order is shuffled everytime a
            loop over the data is completed. Defaults to ``False``.
        permute_indices (boot): if ``True`` the bootstrap datasets are just
            permutations of the original data. If ``False`` they are sampled with
            replacement. Defaults to ``True``.
        rng (np.random.Generator, optional): a random number generator when sampling
            batches. If None (default value), a new default generator will be used.

    Note:
        If you want to make other custom types of iterators compatible with ensembles
        of bootstrapped models, the easiest way is to subclass :class:`BootstrapIterator`
        and overwrite ``__getitem()__`` method. The sampling methods of this class
        will then batch the result of of ``self[item]`` along a model dimension, where each
        batch is sampled independently.
    """

    def __init__(
        self,
        transitions: TransitionBatch,
        batch_size: int,
        ensemble_size: int,
        shuffle_each_epoch: bool = False,
        permute_indices: bool = True,
        rng: Optional[np.random.Generator] = None,
    ):
        super().__init__(
            transitions, batch_size, shuffle_each_epoch=shuffle_each_epoch, rng=rng
        )
        self._ensemble_size = ensemble_size
        self._permute_indices = permute_indices
        self._bootstrap_iter = True
        self.member_indices = self._sample_member_indices()

    def _sample_member_indices(self) -> np.ndarray:
        member_indices = np.empty((self.ensemble_size, self.num_stored), dtype=int)
        if self._permute_indices:
            for i in range(self.ensemble_size):
                member_indices[i] = self._rng.permutation(self.num_stored)
        else:
            member_indices = self._rng.choice(
                self.num_stored,
                size=(self.ensemble_size, self.num_stored),
                replace=True,
            )
        return member_indices

    def __iter__(self):
        super().__iter__()
        return self

    def __next__(self):
        if not self._bootstrap_iter:
            return super().__next__()
        indices = self._get_indices_next_batch()
        batches = []
        for member_idx in self.member_indices:
            content_indices = member_idx[indices]
            batches.append(self[content_indices])
        return _consolidate_batches(batches)

    def toggle_bootstrap(self):
        """Toggles whether the iterator returns a batch per model or a single batch."""
        self._bootstrap_iter = not self._bootstrap_iter

    @property
    def ensemble_size(self):
        return self._ensemble_size


class SequenceTransitionIterator(BootstrapIterator):
    """
<<<<<<< HEAD
    Provides an iterator which is compatible with BootstrapIterator. Batches consist of short
    sequences from the trajectory which can overlap. The correlation in the batches can be
    reduced by a smaller sequence length. Note that the true batch size corresponds to the
    specified one times the sequence length.
=======
    A transition iterator that provides sequences of transitions.

    Returns batches of short sequences of transitions in the buffer, corresponding
    to fixed-length segments of the trajectories indicated by the given trajectory indices.
    The start states of all trajectories are sampled uniformly at random from the set of
    states from which a sequence of the desired length can be started.

    When iterating over this object, batches might contain overlapping trajectories. By default,
    a full loop over this iterator will return as many samples as valid start states
    there are (but start states could be repeated, they are sampled with replacement). Since
    this is unlikely necessary, you can use input argument ``batches_per_epoch`` to
    only return a smaller number of batches.

    Note that this is a bootstrap iterator, so it can return an extra model dimension,
    where each batch is sampled independently. By default, each observation batch is of
    shape (ensemble_size x batch_size x sequence_length x obs_size)  -- likewise for
    actions, rewards, dones. If not in bootstrap mode, then the ensemble_size dimension
    is removed.


    Args:
        transitions (:class:`TransitionBatch`): the transition data used to built
            the iterator.
        trajectory_indices (list(tuple(int, int)): a list of [start, end) indices for
            trajectories.
        batch_size (int): the batch size to use when iterating over the stored data.
        sequence_length (int): the length of the sequences returned.
        ensemble_size (int): the number of models in the ensemble.
        rng (np.random.Generator, optional): a random number generator when sampling
            batches. If ``None`` (default value), a new default generator will be used.
        max_batches_per_loop (int, optional): if given, specifies how many batches
            to return (at most) over a full loop of the iterator.
>>>>>>> 3c220e59
    """

    def __init__(
        self,
        transitions: TransitionBatch,
        trajectory_indices: List[Tuple[int, int]],
        batch_size: int,
        sequence_length: int,
        ensemble_size: int,
<<<<<<< HEAD
        shuffle_each_epoch: bool = False,
        use_last_transition=True,
        rng: Optional[np.random.Generator] = None,
    ):
        self._sequence_length = sequence_length
        # filter trajectories of length shorter than sequence_length
        self._truncate_by = 1 if use_last_transition else 2
        self._trajectory_indices = list(
            filter(
                lambda tr: (tr[1] - tr[0]) >= sequence_length + self._truncate_by - 1,
                trajectory_indices,
            )
        )
        if len(self._trajectory_indices) < 0.5 * len(trajectory_indices):
            warnings.warn(
                "More than 50% of trajectories are smaller than the specified length."
            )
        self._sequence_length = sequence_length
        self._bootstrap_iter = True
        self._use_last_transition = use_last_transition
        super().__init__(
            transitions,
            batch_size * sequence_length,  # this is a hack to stay compatible.
            ensemble_size,
            shuffle_each_epoch,
            False,
            rng,
        )

    def _sample_member_indices(self) -> np.ndarray:
        self.member_indices = np.empty((self.ensemble_size, self.batch_size), dtype=int)
        truncated_trajectory_indices = np.array(self._trajectory_indices)
        truncated_trajectory_indices[:, 1] -= self._sequence_length - self._truncate_by

        for i in range(self.ensemble_size):
            traj_idxs = np.random.randint(
                0,
                len(truncated_trajectory_indices),
                size=self.batch_size // self._sequence_length,
            ).astype(np.int32)
            sequence_start_position = np.random.randint(
                truncated_trajectory_indices[traj_idxs, 0],
                truncated_trajectory_indices[traj_idxs, 1],
            ).repeat(self._sequence_length)
            increment_array = np.tile(
                np.arange(self._sequence_length),
                self.batch_size // self._sequence_length,
            )
            self.member_indices[i] = sequence_start_position + increment_array

        return self.member_indices

    def __iter__(self):
        self._current_batch = 0
        if self._shuffle_each_epoch:
            self._member_start_indices = self._sample_member_indices()
        return self

    def __next__(self):
        if not self._bootstrap_iter:
            return super().__next__()

        # similar termination condition
        start_idx = self._current_batch * self.batch_size
        if start_idx >= self.num_stored:
            raise StopIteration
        self._current_batch += 1

        # simply pick new start samples for each member
        indices = np.arange(self.batch_size)
        self._sample_member_indices()
        batches = []
        for member_idx in self.member_indices:
            content_indices = member_idx[indices]
            batches.append(self.transitions[content_indices])
        return _consolidate_batches(batches)
=======
        rng: Optional[np.random.Generator] = None,
        max_batches_per_loop: Optional[int] = None,
    ):
        self._sequence_length = sequence_length
        self._valid_starts = self._get_indices_valid_starts(
            trajectory_indices, sequence_length
        )
        self._max_batches_per_loop = max_batches_per_loop
        if len(self._valid_starts) < 0.5 * len(trajectory_indices):
            warnings.warn(
                "More than 50% of the trajectories were discarded for being shorter "
                "than the specified length."
            )
        # no need to pass transitions to super(), since it's only used by __getitem__,
        # which this class replaces. Passing the set of possible starts allow us to
        # use all the indexing machinery of the superclasses.
        super().__init__(
            self._valid_starts,  # type: ignore
            batch_size,
            ensemble_size,
            shuffle_each_epoch=False,
            permute_indices=False,
            rng=rng,
        )
        self.transitions = transitions

    @staticmethod
    def _get_indices_valid_starts(
        trajectory_indices: List[Tuple[int, int]],
        sequence_length: int,
    ) -> np.ndarray:
        # This is memory and time inefficient but it's only done once when creating the
        # iterator. It's a good price to pay for now, since it simplifies things
        # enormously and it's less error prone
        valid_starts = []
        for (start, end) in trajectory_indices:
            if end - start < sequence_length:
                continue
            valid_starts.extend(list(range(start, end - sequence_length)))
        return np.array(valid_starts)

    def __iter__(self):
        super().__iter__()
        return self

    def __next__(self):
        if (
            self._max_batches_per_loop is not None
            and self._current_batch >= self._max_batches_per_loop
        ):
            raise StopIteration
        return super().__next__()

    def __getitem__(self, item):
        start_indices = self._valid_starts[item].repeat(self._sequence_length)
        increment_array = np.tile(np.arange(self._sequence_length), len(item))
        full_trajectory_indices = start_indices + increment_array
        return self.transitions[full_trajectory_indices].add_new_batch_dim(
            min(self.batch_size, len(item))
        )
>>>>>>> 3c220e59


class ReplayBuffer:
    """A replay buffer with support for training/validation iterators and ensembles.

    This buffer can be pushed to and sampled from as a typical replay buffer.

    Args:
        capacity (int): the maximum number of transitions that the buffer can store.
            When the capacity is reached, the contents are overwritten in FIFO fashion.
        obs_shape (tuple of ints): the shape of the observations to store.
        action_shape (tuple of ints): the shape of the actions to store.
        obs_type (type): the data type of the observations (defaults to np.float32).
        action_type (type): the data type of the actions (defaults to np.float32).
        rng (np.random.Generator, optional): a random number generator when sampling
            batches. If None (default value), a new default generator will be used.
        max_trajectory_length (int, optional): if given, indicates that trajectory
            information should be stored and that trajectories will be at most this
            number of steps. Defaults to ``None`` in which case no trajectory
            information will be kept. The buffer will keep trajectory information
            automatically using the done value when calling :meth:`add`.
        min_trajectory_length (int, optional): if given, than it is assumed to be the minimal
            trajectory length of a rollout.
        sequence_length (int, optional): length of the sequences in batch -> batch size is therefore
            technically sequence_length * specified batch size.
        use_last_transition_in_sequence (bool, optional): in some cases the reward of last step is
            misleading and if this attribute is set to false it will shorten the trajectory length
            for one step. This needs to be accounted for in th sequence length.


    .. warning::
        When using ``max_trajectory_length and min_trajectory_length`` it is the user's
        responsibility to ensure that trajectories are stored continuously in the replay buffer.
    """

    def __init__(
        self,
        capacity: int,
        obs_shape: Tuple[int],
        action_shape: Tuple[int],
        obs_type=np.float32,
        action_type=np.float32,
        rng: Optional[np.random.Generator] = None,
        max_trajectory_length: Optional[int] = None,
        min_trajectory_length: Optional[int] = 1,
        sequence_length: Optional[int] = 1,
        use_last_transition_in_sequence: Optional[bool] = True,
    ):
        self.cur_idx = 0
        self.capacity = capacity
        self.num_stored = 0

        self.trajectory_indices: Optional[List[Tuple[int, int]]] = None
        if max_trajectory_length:
            self.trajectory_indices = []
            capacity += max_trajectory_length

        # non trivial sequences require trajectory bookkeeping
        self.sequence_length = sequence_length
        self.min_trajectory_length = min_trajectory_length
        self.use_last_transition_in_sequence = use_last_transition_in_sequence
        if sequence_length > 1:
            assert self.trajectory_indices is not None
            if use_last_transition_in_sequence:
                assert min_trajectory_length >= sequence_length
            else:
                assert min_trajectory_length > sequence_length
        elif sequence_length <= 0:
            raise RuntimeError("inverted sequences are not supported yet.")

        # TODO replace all of these with a transition batch
        self.obs = np.empty((capacity, *obs_shape), dtype=obs_type)
        self.next_obs = np.empty((capacity, *obs_shape), dtype=obs_type)
        self.action = np.empty((capacity, *action_shape), dtype=action_type)
        self.reward = np.empty(capacity, dtype=np.float32)
        self.done = np.empty(capacity, dtype=bool)

        if rng is None:
            self._rng = np.random.default_rng()
        else:
            self._rng = rng

        self._start_last_trajectory = 0

    @property
    def stores_trajectories(self):
        return self.trajectory_indices is not None

    @staticmethod
    def _check_overlap(segment1: Tuple[int, int], segment2: Tuple[int, int]) -> bool:
        s1, e1 = segment1
        s2, e2 = segment2
        return (s1 <= s2 < e1) or (s1 < e2 <= e1)

    def remove_overlapping_trajectories(self, new_trajectory: Tuple[int, int]):
        cnt = 0
        for traj in self.trajectory_indices:
            if self._check_overlap(new_trajectory, traj):
                cnt += 1
            else:
                break
        for _ in range(cnt):
            self.trajectory_indices.pop(0)

    def _trajectory_bookkeeping(self, done: bool):
        self.cur_idx += 1
        if self.num_stored < self.capacity:
            self.num_stored += 1
        if self.cur_idx >= self.capacity:
            self.num_stored = max(self.num_stored, self.cur_idx)
        if done:
            self.close_trajectory()
        if self.cur_idx >= len(self.obs):
            warnings.warn(
                "The replay buffer was filled before current trajectory finished. "
                "The history of the current partial trajectory will be discarded. "
                "Make sure you set `max_trajectory_length` to the appropriate value"
                "for your problem."
            )
            self._start_last_trajectory = 0
            self.cur_idx = 0
            self.num_stored = len(self.obs)

    def close_trajectory(self):
        new_trajectory = (self._start_last_trajectory, self.cur_idx)
        self.remove_overlapping_trajectories(new_trajectory)
        self.trajectory_indices.append(new_trajectory)
        if self.cur_idx - self._start_last_trajectory < self.min_trajectory_length:
            warnings.warn(
                "The trajectory is shorted than the specified min_trajectory length. "
                "Unexpected behavior might occur while sampling sequenced batches."
            )
        if self.cur_idx >= self.capacity:
            self.cur_idx = 0
        self._start_last_trajectory = self.cur_idx

        if self.cur_idx - self._start_last_trajectory > (len(self.obs) - self.capacity):
            warnings.warn(
                "A trajectory was saved with length longer than expected. "
                "Unexpected behavior might occur."
            )

    def add(
        self,
        obs: np.ndarray,
        action: np.ndarray,
        next_obs: np.ndarray,
        reward: float,
        done: bool,
    ):
        """Adds a transition (s, a, s', r, done) to the replay buffer.

        Args:
            obs (np.ndarray): the observation at time t.
            action (np.ndarray): the action at time t.
            next_obs (np.ndarray): the observation at time t + 1.
            reward (float): the reward at time t + 1.
            done (bool): a boolean indicating whether the episode ended or not.
        """
        self.obs[self.cur_idx] = obs
        self.next_obs[self.cur_idx] = next_obs
        self.action[self.cur_idx] = action
        self.reward[self.cur_idx] = reward
        self.done[self.cur_idx] = done

        if self.trajectory_indices is not None:
            self._trajectory_bookkeeping(done)
        else:
            self.cur_idx = (self.cur_idx + 1) % self.capacity
            self.num_stored = min(self.num_stored + 1, self.capacity)

    def sample(self, batch_size: int) -> Sized:
        """Samples a batch of transitions from the replay buffer.

        Args:
            batch_size (int): the number of samples required.

        Returns:
            (tuple): the sampled values of observations, actions, next observations, rewards
            and done indicators, as numpy arrays, respectively. The i-th transition corresponds
            to (obs[i], act[i], next_obs[i], rewards[i], dones[i]).
        """
        indices = self._rng.choice(self.num_stored, size=batch_size)
        return self._batch_from_indices(indices)

    def sample_trajectory(self) -> Optional[TransitionBatch]:
        """Samples a full trajectory and returns it as a batch.

        Returns:
            (tuple): A tuple with observations, actions, next observations, rewards
            and done indicators, as numpy arrays, respectively; these will correspond
            to a full trajectory. The i-th transition corresponds
            to (obs[i], act[i], next_obs[i], rewards[i], dones[i])."""
        if not self.trajectory_indices:
            return None
        idx = self._rng.choice(len(self.trajectory_indices))
        indices = np.arange(
            self.trajectory_indices[idx][0], self.trajectory_indices[idx][1]
        )
        return self._batch_from_indices(indices)

    def _batch_from_indices(self, indices: Sized) -> TransitionBatch:
        obs = self.obs[indices]
        next_obs = self.next_obs[indices]
        action = self.action[indices]
        reward = self.reward[indices]
        done = self.done[indices]

        return TransitionBatch(obs, action, next_obs, reward, done)

    def _create_sequenced_batch_iter(self, batch_size, ensemble_size):
        return SequenceTransitionIterator(
            self._batch_from_indices(np.arange(self.num_stored)),
            self.trajectory_indices,
            batch_size,
            self.sequence_length,
            ensemble_size,
            shuffle_each_epoch=True,
            use_last_transition=self.use_last_transition_in_sequence,
            rng=self._rng,
        )

    def __len__(self):
        return self.num_stored

    def save(self, save_dir: Union[pathlib.Path, str]):
        """Saves the data in the replay buffer to a given directory.

        Args:
            save_dir (str): the directory to save the data to. File name will be
                replay_buffer.npz.
        """
        path = pathlib.Path(save_dir) / "replay_buffer.npz"
        np.savez(
            path,
            obs=self.obs[: self.num_stored],
            next_obs=self.next_obs[: self.num_stored],
            action=self.action[: self.num_stored],
            reward=self.reward[: self.num_stored],
            done=self.done[: self.num_stored],
        )

    def load(self, load_dir: Union[pathlib.Path, str]):
        """Loads transition data from a given directory.

        Args:
            load_dir (str): the directory where the buffer is stored.
        """
        path = pathlib.Path(load_dir) / "replay_buffer.npz"
        data = np.load(path)
        num_stored = len(data["obs"])
        self.obs[:num_stored] = data["obs"]
        self.next_obs[:num_stored] = data["next_obs"]
        self.action[:num_stored] = data["action"]
        self.reward[:num_stored] = data["reward"]
        self.done[:num_stored] = data["done"]
        self.num_stored = num_stored
        self.cur_idx = self.num_stored % self.capacity

    def get_all(self, shuffle: bool = False) -> TransitionBatch:
        """Returns all data stored in the replay buffer.

        Args:
            shuffle (int): set to ``True`` if the data returned should be in random order.
            Defaults to ``False``.
        """
        if shuffle:
            permutation = self._rng.permutation(self.num_stored)
            return self._batch_from_indices(permutation)
        return self._batch_from_indices(np.arange(self.num_stored))

    def get_iterators(
        self,
        batch_size: int,
        val_ratio: float,
        train_ensemble: bool = False,
        ensemble_size: Optional[int] = None,
        shuffle_each_epoch: bool = True,
        bootstrap_permutes: bool = False,
    ) -> Tuple[TransitionIterator, Optional[TransitionIterator]]:
        """Returns training/validation iterators for the data in the replay buffer.

        Args:
            batch_size (int): the batch size for the iterators.
            val_ratio (float): the proportion of data to use for validation. If 0., the
                validation buffer will be set to ``None``.
            train_ensemble (bool): if ``True``, the training iterator will be and
                instance of :class:`BootstrapIterator`. Defaults to ``False``.
            ensemble_size (int): the size of the ensemble being trained. Must be
                provided if ``train_ensemble == True``.
            shuffle_each_epoch (bool): if ``True``, the iterator will shuffle the
                order each time a loop starts. Otherwise the iteration order will
                be the same. Defaults to ``True``.
            bootstrap_permutes (bool): if ``True``, the bootstrap iterator will create
                the bootstrap data using permutations of the original data. Otherwise
                it will use sampling with replacement. Defaults to ``False``.

        """
<<<<<<< HEAD
        if self.sequence_length > 1:
            # for now no validation supported
            return self._create_sequenced_batch_iter(batch_size, ensemble_size), None

        val_size = int(self.num_stored * val_ratio)
        train_size = self.num_stored - val_size
        permutation = self._rng.permutation(self.num_stored)
        train_data = self._batch_from_indices(permutation[:train_size])
        train_iter: TransitionIterator
        if train_ensemble:
            if not ensemble_size:
                raise RuntimeError("Bootstrap iterators require an ensemble_size")
            train_iter = BootstrapIterator(
                train_data,
                batch_size,
                ensemble_size,
                shuffle_each_epoch=shuffle_each_epoch,
                permute_indices=bootstrap_permutes,
                rng=self._rng,
            )
        else:
            train_iter = TransitionIterator(
                train_data,
                batch_size,
                shuffle_each_epoch=shuffle_each_epoch,
                rng=self._rng,
            )

        val_iter = None
        if val_size > 0:
            val_data = self._batch_from_indices(permutation[train_size:])
            val_iter = TransitionIterator(
                val_data, batch_size, shuffle_each_epoch=False, rng=self._rng
            )

        return train_iter, val_iter
=======
        warnings.warn(
            "ReplayBuffer.get_iterators() is deprecated and will be removed "
            " starting on v0.2.0. Use mbrl.util.common.get_basic_iterators() "
            " instead."
        )
        from mbrl.util.common import get_basic_buffer_iterators

        return get_basic_buffer_iterators(
            self,
            batch_size,
            val_ratio,
            train_ensemble,
            ensemble_size,
            shuffle_each_epoch,
            bootstrap_permutes,
        )
>>>>>>> 3c220e59
<|MERGE_RESOLUTION|>--- conflicted
+++ resolved
@@ -178,12 +178,6 @@
 
 class SequenceTransitionIterator(BootstrapIterator):
     """
-<<<<<<< HEAD
-    Provides an iterator which is compatible with BootstrapIterator. Batches consist of short
-    sequences from the trajectory which can overlap. The correlation in the batches can be
-    reduced by a smaller sequence length. Note that the true batch size corresponds to the
-    specified one times the sequence length.
-=======
     A transition iterator that provides sequences of transitions.
 
     Returns batches of short sequences of transitions in the buffer, corresponding
@@ -216,7 +210,6 @@
             batches. If ``None`` (default value), a new default generator will be used.
         max_batches_per_loop (int, optional): if given, specifies how many batches
             to return (at most) over a full loop of the iterator.
->>>>>>> 3c220e59
     """
 
     def __init__(
@@ -226,84 +219,6 @@
         batch_size: int,
         sequence_length: int,
         ensemble_size: int,
-<<<<<<< HEAD
-        shuffle_each_epoch: bool = False,
-        use_last_transition=True,
-        rng: Optional[np.random.Generator] = None,
-    ):
-        self._sequence_length = sequence_length
-        # filter trajectories of length shorter than sequence_length
-        self._truncate_by = 1 if use_last_transition else 2
-        self._trajectory_indices = list(
-            filter(
-                lambda tr: (tr[1] - tr[0]) >= sequence_length + self._truncate_by - 1,
-                trajectory_indices,
-            )
-        )
-        if len(self._trajectory_indices) < 0.5 * len(trajectory_indices):
-            warnings.warn(
-                "More than 50% of trajectories are smaller than the specified length."
-            )
-        self._sequence_length = sequence_length
-        self._bootstrap_iter = True
-        self._use_last_transition = use_last_transition
-        super().__init__(
-            transitions,
-            batch_size * sequence_length,  # this is a hack to stay compatible.
-            ensemble_size,
-            shuffle_each_epoch,
-            False,
-            rng,
-        )
-
-    def _sample_member_indices(self) -> np.ndarray:
-        self.member_indices = np.empty((self.ensemble_size, self.batch_size), dtype=int)
-        truncated_trajectory_indices = np.array(self._trajectory_indices)
-        truncated_trajectory_indices[:, 1] -= self._sequence_length - self._truncate_by
-
-        for i in range(self.ensemble_size):
-            traj_idxs = np.random.randint(
-                0,
-                len(truncated_trajectory_indices),
-                size=self.batch_size // self._sequence_length,
-            ).astype(np.int32)
-            sequence_start_position = np.random.randint(
-                truncated_trajectory_indices[traj_idxs, 0],
-                truncated_trajectory_indices[traj_idxs, 1],
-            ).repeat(self._sequence_length)
-            increment_array = np.tile(
-                np.arange(self._sequence_length),
-                self.batch_size // self._sequence_length,
-            )
-            self.member_indices[i] = sequence_start_position + increment_array
-
-        return self.member_indices
-
-    def __iter__(self):
-        self._current_batch = 0
-        if self._shuffle_each_epoch:
-            self._member_start_indices = self._sample_member_indices()
-        return self
-
-    def __next__(self):
-        if not self._bootstrap_iter:
-            return super().__next__()
-
-        # similar termination condition
-        start_idx = self._current_batch * self.batch_size
-        if start_idx >= self.num_stored:
-            raise StopIteration
-        self._current_batch += 1
-
-        # simply pick new start samples for each member
-        indices = np.arange(self.batch_size)
-        self._sample_member_indices()
-        batches = []
-        for member_idx in self.member_indices:
-            content_indices = member_idx[indices]
-            batches.append(self.transitions[content_indices])
-        return _consolidate_batches(batches)
-=======
         rng: Optional[np.random.Generator] = None,
         max_batches_per_loop: Optional[int] = None,
     ):
@@ -364,7 +279,6 @@
         return self.transitions[full_trajectory_indices].add_new_batch_dim(
             min(self.batch_size, len(item))
         )
->>>>>>> 3c220e59
 
 
 class ReplayBuffer:
@@ -386,18 +300,10 @@
             number of steps. Defaults to ``None`` in which case no trajectory
             information will be kept. The buffer will keep trajectory information
             automatically using the done value when calling :meth:`add`.
-        min_trajectory_length (int, optional): if given, than it is assumed to be the minimal
-            trajectory length of a rollout.
-        sequence_length (int, optional): length of the sequences in batch -> batch size is therefore
-            technically sequence_length * specified batch size.
-        use_last_transition_in_sequence (bool, optional): in some cases the reward of last step is
-            misleading and if this attribute is set to false it will shorten the trajectory length
-            for one step. This needs to be accounted for in th sequence length.
-
 
     .. warning::
-        When using ``max_trajectory_length and min_trajectory_length`` it is the user's
-        responsibility to ensure that trajectories are stored continuously in the replay buffer.
+        When using ``max_trajectory_length`` it is the user's responsibility to ensure
+        that trajectories are stored continuously in the replay buffer.
     """
 
     def __init__(
@@ -409,9 +315,6 @@
         action_type=np.float32,
         rng: Optional[np.random.Generator] = None,
         max_trajectory_length: Optional[int] = None,
-        min_trajectory_length: Optional[int] = 1,
-        sequence_length: Optional[int] = 1,
-        use_last_transition_in_sequence: Optional[bool] = True,
     ):
         self.cur_idx = 0
         self.capacity = capacity
@@ -421,20 +324,6 @@
         if max_trajectory_length:
             self.trajectory_indices = []
             capacity += max_trajectory_length
-
-        # non trivial sequences require trajectory bookkeeping
-        self.sequence_length = sequence_length
-        self.min_trajectory_length = min_trajectory_length
-        self.use_last_transition_in_sequence = use_last_transition_in_sequence
-        if sequence_length > 1:
-            assert self.trajectory_indices is not None
-            if use_last_transition_in_sequence:
-                assert min_trajectory_length >= sequence_length
-            else:
-                assert min_trajectory_length > sequence_length
-        elif sequence_length <= 0:
-            raise RuntimeError("inverted sequences are not supported yet.")
-
         # TODO replace all of these with a transition batch
         self.obs = np.empty((capacity, *obs_shape), dtype=obs_type)
         self.next_obs = np.empty((capacity, *obs_shape), dtype=obs_type)
@@ -492,11 +381,6 @@
         new_trajectory = (self._start_last_trajectory, self.cur_idx)
         self.remove_overlapping_trajectories(new_trajectory)
         self.trajectory_indices.append(new_trajectory)
-        if self.cur_idx - self._start_last_trajectory < self.min_trajectory_length:
-            warnings.warn(
-                "The trajectory is shorted than the specified min_trajectory length. "
-                "Unexpected behavior might occur while sampling sequenced batches."
-            )
         if self.cur_idx >= self.capacity:
             self.cur_idx = 0
         self._start_last_trajectory = self.cur_idx
@@ -574,18 +458,6 @@
         done = self.done[indices]
 
         return TransitionBatch(obs, action, next_obs, reward, done)
-
-    def _create_sequenced_batch_iter(self, batch_size, ensemble_size):
-        return SequenceTransitionIterator(
-            self._batch_from_indices(np.arange(self.num_stored)),
-            self.trajectory_indices,
-            batch_size,
-            self.sequence_length,
-            ensemble_size,
-            shuffle_each_epoch=True,
-            use_last_transition=self.use_last_transition_in_sequence,
-            rng=self._rng,
-        )
 
     def __len__(self):
         return self.num_stored
@@ -663,44 +535,6 @@
                 it will use sampling with replacement. Defaults to ``False``.
 
         """
-<<<<<<< HEAD
-        if self.sequence_length > 1:
-            # for now no validation supported
-            return self._create_sequenced_batch_iter(batch_size, ensemble_size), None
-
-        val_size = int(self.num_stored * val_ratio)
-        train_size = self.num_stored - val_size
-        permutation = self._rng.permutation(self.num_stored)
-        train_data = self._batch_from_indices(permutation[:train_size])
-        train_iter: TransitionIterator
-        if train_ensemble:
-            if not ensemble_size:
-                raise RuntimeError("Bootstrap iterators require an ensemble_size")
-            train_iter = BootstrapIterator(
-                train_data,
-                batch_size,
-                ensemble_size,
-                shuffle_each_epoch=shuffle_each_epoch,
-                permute_indices=bootstrap_permutes,
-                rng=self._rng,
-            )
-        else:
-            train_iter = TransitionIterator(
-                train_data,
-                batch_size,
-                shuffle_each_epoch=shuffle_each_epoch,
-                rng=self._rng,
-            )
-
-        val_iter = None
-        if val_size > 0:
-            val_data = self._batch_from_indices(permutation[train_size:])
-            val_iter = TransitionIterator(
-                val_data, batch_size, shuffle_each_epoch=False, rng=self._rng
-            )
-
-        return train_iter, val_iter
-=======
         warnings.warn(
             "ReplayBuffer.get_iterators() is deprecated and will be removed "
             " starting on v0.2.0. Use mbrl.util.common.get_basic_iterators() "
@@ -716,5 +550,4 @@
             ensemble_size,
             shuffle_each_epoch,
             bootstrap_permutes,
-        )
->>>>>>> 3c220e59
+        )